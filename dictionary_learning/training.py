--- conflicted
+++ resolved
@@ -52,13 +52,8 @@
         # act.shape: [batch, layer, d_model]
         total_variance_per_layer = []
         residual_variance_per_layer = []
-<<<<<<< HEAD
         
         for l in range(act_hat.shape[1]):
-=======
-
-        for l in range(act.shape[1]):
->>>>>>> 0f3e5e89
             total_variance_per_layer.append(t.var(act[:, l, :], dim=0).cpu().sum())
             residual_variance_per_layer.append(
                 t.var(act[:, l, :] - act_hat[:, l, :], dim=0).cpu().sum()
@@ -124,29 +119,16 @@
         frac_variance_explained.append(stats["frac_variance_explained"])
         if isinstance(trainer, CrossCoderTrainer):
             for l in range(act.shape[1]):
-<<<<<<< HEAD
                 if f"cl{l}_frac_variance_explained" in stats:
                     frac_variance_explained_per_layer[l].append(stats[f"cl{l}_frac_variance_explained"])
-=======
-                frac_variance_explained_per_layer[l].append(
-                    stats[f"cl{l}_frac_variance_explained"]
-                )
->>>>>>> 0f3e5e89
 
     log = {}
     log["val/frac_deads"] = t.stack(deads).all(dim=0).float().mean().item()
     log["val/l0"] = t.tensor(l0).mean().item()
     log["val/frac_variance_explained"] = t.tensor(frac_variance_explained).mean()
     if isinstance(trainer, CrossCoderTrainer):
-<<<<<<< HEAD
         for l in frac_variance_explained_per_layer:
             log[f"val/cl{l}_frac_variance_explained"] = t.tensor(frac_variance_explained_per_layer[l]).mean()
-=======
-        for l in range(act.shape[1]):
-            log[f"val/cl{l}_frac_variance_explained"] = t.tensor(
-                frac_variance_explained_per_layer[l]
-            ).mean()
->>>>>>> 0f3e5e89
     if step is not None:
         log["step"] = step
     wandb.log(log, step=step)
